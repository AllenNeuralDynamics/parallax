<<<<<<< HEAD
#!/usr/bin/python3
import logging
logger = logging.getLogger(__name__)

try:
    import PySpin
except ImportError:
    PySpin = None
    logger.warn("Could not import PySpin; using mocked cameras.")
    
=======
#!/usr/bin/python3 -i

import PySpin

>>>>>>> 2cd85efe
import numpy as np
import time, datetime


def listCameras():
    global pyspin_cameras, pyspin_instance
    if PySpin is not None:
        cameras = PySpinCamera.listCameras()
    else:
        cameras = [MockCamera(), MockCamera()]
    return cameras


def closeCameras():
    if PySpin is not None:
        PySpinCamera.closeCameras()


class PySpinCamera:

    pyspin_cameras = None
    pyspin_instance = None
    cameras = None

    @classmethod
    def listCameras(cls):
        if cls.pyspin_instance is None:
            cls.pyspin_instance = PySpin.System.GetInstance()
            cls.pyspin_cameras = cls.pyspin_instance.GetCameras()
            ncameras = cls.pyspin_cameras.GetSize()
            cls.cameras = [PySpinCamera(pyspin_cameras.GetByIndex(i)) for i in range(ncameras)]
        return cls.cameras

    @classmethod
    def closeCameras(cls):
        print('cleaning up SpinSDK')
        for camera in cls.cameras.values():
            camera.clean()
        cls.pyspin_cameras.Clear()
        cls.pyspin_instance.ReleaseInstance()

    def __init__(self, camera_pyspin):
        self.camera = camera_pyspin
        self.tldnm = self.camera.GetTLDeviceNodeMap()
        self.camera.Init()
        self.nodeMap = self.camera.GetNodeMap()

        # set BufferHandlingMode to NewestOnly (necessary to update the image)
        sNodemap = self.camera.GetTLStreamNodeMap()
        node_bufferhandling_mode = PySpin.CEnumerationPtr(sNodemap.GetNode('StreamBufferHandlingMode'))
        node_newestonly = node_bufferhandling_mode.GetEntryByName('NewestOnly')
        node_newestonly_mode = node_newestonly.GetValue()
        node_bufferhandling_mode.SetIntValue(node_newestonly_mode)

        # set gain
        node_gainauto_mode = PySpin.CEnumerationPtr(self.nodeMap.GetNode("GainAuto"))
        node_gainauto_mode_off = node_gainauto_mode.GetEntryByName("Off")
        node_gainauto_mode.SetIntValue(node_gainauto_mode_off.GetValue())
        node_gain = PySpin.CFloatPtr(self.nodeMap.GetNode("Gain"))
        node_gain.SetValue(25.0)

        # set pixel format
        node_pixelformat = PySpin.CEnumerationPtr(self.nodeMap.GetNode("PixelFormat"))
        entry_pixelformat_bgr8 = node_pixelformat.GetEntryByName("BGR8")
        node_pixelformat.SetIntValue(entry_pixelformat_bgr8.GetValue())

        # set exposure time
        node_expauto_mode = PySpin.CEnumerationPtr(self.nodeMap.GetNode("ExposureAuto"))
        node_expauto_mode_off = node_expauto_mode.GetEntryByName("Off")
        node_expauto_mode.SetIntValue(node_expauto_mode_off.GetValue())
        node_exptime = PySpin.CFloatPtr(self.nodeMap.GetNode("ExposureTime"))
        node_exptime.SetValue(125000)   # 8 fps

        # begin acquisition
        self.beginAcquisition()

        self.lastImage = None

    def name(self):
        sn = self.camera.DeviceSerialNumber()
        deviceModel = self.camera.DeviceModelName()
        return '%s (Serial # %s)' % (deviceModel, sn)

    def beginAcquisition(self):

        # set acquisition mode continuous
        node_acquisition_mode = PySpin.CEnumerationPtr(self.nodeMap.GetNode('AcquisitionMode'))
        node_acquisition_mode_continuous = node_acquisition_mode.GetEntryByName('Continuous')
        acquisition_mode_continuous = node_acquisition_mode_continuous.GetValue()
        node_acquisition_mode.SetIntValue(acquisition_mode_continuous)

        self.camera.BeginAcquisition()

    def capture(self):

        ts = time.time()
        dt = datetime.datetime.fromtimestamp(ts)
        self.lastCaptureTime_str = '%04d%02d%02d-%02d%02d%02d' % (dt.year, dt.month, dt.day,
                                                                    dt.hour, dt.minute, dt.second)

        if self.lastImage:
            try:
                self.lastImage.Release()
            except _PySpin.SpinnakerException:
                print("Spinnaker Exception: Could't release last image")

        image = self.camera.GetNextImage(1000)
        while image.IsIncomplete():
            print('waiting')

        self.lastImage = image

    def getLastCaptureTime(self):
        return self.lastCaptureTime_str

    def saveLastImage(self, filename):
        image_converted = self.getLastImage().Convert(PySpin.PixelFormat_Mono8, PySpin.HQ_LINEAR)
        image_converted.Save(filename)

    def getLastImage(self):
        return self.lastImage

    def getLastImageData(self):
        # returns a (3000,4000,3) BGR8 image as a numpy array
        return self.lastImage.GetNDArray()

    def clean(self):
        self.camera.EndAcquisition()
        del self.camera


class MockCamera:
    n_cameras = 0

    def __init__(self):
        self._name = f"MockCamera{MockCamera.n_cameras}"
        MockCamera.n_cameras += 1
        self.data = np.random.randint(0, 255, size=(5, 4000, 3000), dtype='ubyte')
        self._nextFrame = 0

    def name(self):
        return self._name

    def capture(self):
        pass

    def getLastImageData(self):
        frame = self.data[self._nextFrame]
        self._nextFrame = (self._nextFrame + 1) % self.data.shape[0]
        return frame


if __name__ == '__main__':

    # test code: captures an image and reports resolution

    import sys
    instance = PySpin.System.GetInstance()
    cameras_pyspin = instance.GetCameras()
    ncameras = cameras_pyspin.GetSize()
    print('%d camera%s detected' % (ncameras, 's' if ncameras!=1 else ''))
    if not ncameras:
        sys.exit(0)

    camera = Camera(cameras_pyspin.GetByIndex(0))
    camera.capture()
    data = camera.getLastImageData()
    print('image size: ', data.shape)
    print('flags:\n', data.flags)

    # clean up
    camera.clean()
    cameras_pyspin.Clear()
    instance.ReleaseInstance()
<|MERGE_RESOLUTION|>--- conflicted
+++ resolved
@@ -1,5 +1,4 @@
-<<<<<<< HEAD
-#!/usr/bin/python3
+#!/usr/bin/python3 -i
 import logging
 logger = logging.getLogger(__name__)
 
@@ -9,12 +8,6 @@
     PySpin = None
     logger.warn("Could not import PySpin; using mocked cameras.")
     
-=======
-#!/usr/bin/python3 -i
-
-import PySpin
-
->>>>>>> 2cd85efe
 import numpy as np
 import time, datetime
 
@@ -118,7 +111,7 @@
         if self.lastImage:
             try:
                 self.lastImage.Release()
-            except _PySpin.SpinnakerException:
+            except PySpin.SpinnakerException:
                 print("Spinnaker Exception: Could't release last image")
 
         image = self.camera.GetNextImage(1000)
@@ -179,7 +172,7 @@
     if not ncameras:
         sys.exit(0)
 
-    camera = Camera(cameras_pyspin.GetByIndex(0))
+    camera = PySpinCamera(cameras_pyspin.GetByIndex(0))
     camera.capture()
     data = camera.getLastImageData()
     print('image size: ', data.shape)
