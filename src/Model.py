#!/usr/bin/python3
from PyQt5.QtCore import pyqtSignal
from PyQt5.QtCore import QObject, QThread, pyqtSignal
import numpy as np
import pickle

<<<<<<< HEAD
=======
from Camera import Camera
>>>>>>> 2cd85efe
from Calibration import Calibration
from CalibrationWorker import CalibrationWorker
from Camera import listCameras, closeCameras
from Stage import Stage


class Model(QObject):
    calFinished = pyqtSignal()
    calPointReached = pyqtSignal()
    msgPosted = pyqtSignal(str)

    def __init__(self):
        QObject.__init__(self)

        self.cameras = []
        self.initStages()

        self.calibration = None
        self.lcorr, self.rcorr = False, False

        self.objPoint_last = None

    @property
    def ncameras(self):
        return len(self.cameras)

    def triangulate(self):
        objPoint = self.calibration.triangulate(self.lcorr, self.rcorr)
        self.objPoint_last = objPoint
        return objPoint # x,y,z

    def setCalibration(self, calibration):
        self.calibration = calibration

    def saveCalibration(self, filename):
        if not self.calibration:
            self.msgPosted.emit('No calibration loaded.')
            return
        with open(filename, 'wb') as f:
            pickle.dump(self.calibration, f)

    def loadCalibration(self, filename):
        with open(filename, 'rb') as f:
            self.calibration = pickle.load(f)
        x,y,z = self.calibration.getOrigin()
        self.msgPosted.emit('Calibration loaded, with origin = '
                            '[{0:.2f}, {1:.2f}, {2:.2f}]'.format(x, y, z))

    def setLcorr(self, xc, yc):
        self.lcorr = [xc, yc]

    def clearLcorr(self):
        self.lcorr = False

    def setRcorr(self, xc, yc):
        self.rcorr = [xc, yc]

    def clearRcorr(self):
        self.rcorr = False

    def registerCorrPoints_cal(self):
        if (self.lcorr and self.rcorr):
            self.imgPoints1_cal.append(self.lcorr)
            self.imgPoints2_cal.append(self.rcorr)
            self.msgPosted.emit('Correspondence points registered: (%d,%d) and (%d,%d)' % \
                                    (self.lcorr[0],self.lcorr[1],self.rcorr[0], self.rcorr[1]))
            self.calWorker.carryOn()
        else:
            self.msgPosted.emit('Highlight correspondence points and press C to continue')

    def initStages(self):
        self.stages = {}
        self.calStage = None

    def scanForCameras(self):
        self.cameras = listCameras()

    def addStage(self, stage):
        self.stages[stage.name] = stage

    def setCalStage(self, stage):
        self.calStage = stage

    def startCalibration(self, resolution, extent_um):
        self.imgPoints1_cal = []
        self.imgPoints2_cal = []
        self.calThread = QThread()
        self.calWorker = CalibrationWorker(self.calStage, resolution, extent_um)
        self.calWorker.moveToThread(self.calThread)
        self.calThread.started.connect(self.calWorker.run)
        self.calWorker.calibrationPointReached.connect(self.handleCalPointReached)
        self.calThread.finished.connect(self.handleCalFinished)
        self.calWorker.finished.connect(self.calThread.quit)
        self.calWorker.finished.connect(self.calWorker.deleteLater)
        self.calThread.finished.connect(self.calThread.deleteLater)
        self.msgPosted.emit('Starting Calibration...')
        self.calThread.start()

    def handleCalPointReached(self, n, numCal, x,y,z):
        self.msgPosted.emit('Calibration point %d (of %d) reached: [%f, %f, %f]' % (n+1,numCal, x,y,z))
        self.msgPosted.emit('Highlight correspondence points and press C to continue')
        self.calPointReached.emit()

    def handleCalFinished(self):
        self.calibration = Calibration()
        imgPoints1_cal = np.array([self.imgPoints1_cal], dtype=np.float32)
        imgPoints2_cal = np.array([self.imgPoints2_cal], dtype=np.float32)
        objPoints_cal = self.calWorker.getObjectPoints()
        origin = self.calWorker.stage.getOrigin()
        self.calibration.calibrate(imgPoints1_cal, imgPoints2_cal, objPoints_cal, origin)
        self.msgPosted.emit('Calibration finished. RMSE1 = %f, RMSE2 = %f' % \
                                (self.calibration.rmse1, self.calibration.rmse2))
        self.calFinished.emit()

    def clean(self):
        closeCameras()
        self.cleanStages()

    def cleanStages(self):
        pass

    def haltAllStages(self):
        for stage in self.stages.values():
            stage.halt()
        self.msgPosted.emit('Halting all stages.')


if __name__ == '__main__':
    model = Model()
    model.scanCameras()
    print('ncameras = ', model.ncameras)
    model.clean()
<|MERGE_RESOLUTION|>--- conflicted
+++ resolved
@@ -4,14 +4,9 @@
 import numpy as np
 import pickle
 
-<<<<<<< HEAD
-=======
-from Camera import Camera
->>>>>>> 2cd85efe
 from Calibration import Calibration
 from CalibrationWorker import CalibrationWorker
 from Camera import listCameras, closeCameras
-from Stage import Stage
 
 
 class Model(QObject):
