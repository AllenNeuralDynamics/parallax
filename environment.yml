--- conflicted
+++ resolved
@@ -15,11 +15,8 @@
     - pyqtgraph
     - opencv-python-headless
     - spinnaker-python
-<<<<<<< HEAD
     - PyOpenGL
-=======
     - zaber-motion
->>>>>>> 08852981
     - git+https://github.com/campagnola/coorx
     - git+https://github.com/AllenNeuralDynamics/python-newscale@calibration
     - git+https://github.com/AllenNeuralDynamics/mis-focus-controller-sw
