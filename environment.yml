name: parallax-sal

channels:
  - conda-forge
  - defaults

dependencies:
  - git
  - python=3.8
  - pyqt>=5.15
  - pip
  - scipy
  - pip:
    - pyqtgraph
    - opencv-python-headless
    - spinnaker-python
<<<<<<< HEAD
    - git+https://github.com/AllenNeuralDynamics/python-newscale
    - git+https://github.com/campagnola/coorx
=======
    - git+https://github.com/AllenNeuralDynamics/python-newscale@sal
    - git+https://github.com/AllenNeuralDynamics/mis-focus-controller-sw
>>>>>>> 2d1b16b7
<|MERGE_RESOLUTION|>--- conflicted
+++ resolved
@@ -14,10 +14,6 @@
     - pyqtgraph
     - opencv-python-headless
     - spinnaker-python
-<<<<<<< HEAD
-    - git+https://github.com/AllenNeuralDynamics/python-newscale
     - git+https://github.com/campagnola/coorx
-=======
     - git+https://github.com/AllenNeuralDynamics/python-newscale@sal
-    - git+https://github.com/AllenNeuralDynamics/mis-focus-controller-sw
->>>>>>> 2d1b16b7
+    - git+https://github.com/AllenNeuralDynamics/mis-focus-controller-sw