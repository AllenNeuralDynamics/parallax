--- conflicted
+++ resolved
@@ -31,12 +31,6 @@
 
     def populate(self):
         self.clear()
-<<<<<<< HEAD
         self.stages = self.model.stages[:] 
         for stage in self.stages:
-            self.addItem(stage.get_name())
-=======
-        for sn in self.model.stages.keys():
-            self.addItem(sn)
->>>>>>> 0e1f281a
-
+            self.addItem(stage.get_name())