--- conflicted
+++ resolved
@@ -68,11 +68,8 @@
         self.setWindowIcon(QIcon('../img/sextant.png'))
 
         self.refresh_cameras()
-<<<<<<< HEAD
         self.model.scan_for_usb_stages()
-=======
         self.refresh_focus_controllers()
->>>>>>> d25bc97c
 
     def launch_stage_manager(self):
         self.stage_manager = StageManager(self.model)
