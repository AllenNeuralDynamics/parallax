from PyQt5.QtWidgets import QApplication, QWidget, QHBoxLayout, QGridLayout, QMainWindow, QAction, QSplitter
from PyQt5.QtCore import Qt, QTimer
from PyQt5.QtGui import QIcon
import pyqtgraph.console
import numpy as np

from .message_log import MessageLog
from .screen_widget import ScreenWidget
from .control_panel import ControlPanel
from .geometry_panel import GeometryPanel
from .dialogs import AboutDialog
from .stage_manager import StageManager
<<<<<<< HEAD
from .config import config
from .training_data import TrainingDataCollector
=======
from .rigid_body_transform_tool import RigidBodyTransformTool
from .template_tool import TemplateTool
from .accuracy_test import AccuracyTestTool
>>>>>>> 0e1f281a


class MainWindow(QMainWindow):

    def __init__(self, model):
        QMainWindow.__init__(self)
        self.model = model

        # allow main window to be accessed globally
        model.main_window = self

        self.data_collector = None

        self.widget = MainWidget(model)
        self.setCentralWidget(self.widget)
        self.resize(1280, 900)

        # menubar actions
        self.save_frames_action = QAction("Save Camera Frames")
        self.save_frames_action.triggered.connect(self.widget.save_camera_frames)
        self.save_frames_action.setShortcut("Ctrl+F")
        self.edit_prefs_action = QAction("Preferences")
        self.edit_prefs_action.setEnabled(False)
        self.refresh_cameras_action = QAction("Refresh Camera List")
        self.refresh_cameras_action.triggered.connect(self.refresh_cameras)
        self.manage_stages_action = QAction("Manage Stages")
        self.manage_stages_action.triggered.connect(self.launch_stage_manager)
        self.refresh_focos_action = QAction("Refresh Focus Controllers")
        self.refresh_focos_action.triggered.connect(self.refresh_focus_controllers)
        self.tt_action = QAction("Generate Template")
        self.tt_action.triggered.connect(self.launch_tt)
        self.rbt_action = QAction("Rigid Body Transform Tool")
        self.rbt_action.triggered.connect(self.launch_rbt)
        self.accutest_action = QAction("Accuracy Testing Tool")
        self.accutest_action.triggered.connect(self.launch_accutest)
        self.console_action = QAction("Python Console")
        self.console_action.triggered.connect(self.show_console)
        self.training_data_action = QAction("Collect Training Data")
        self.training_data_action.triggered.connect(self.collect_training_data)
        self.about_action = QAction("About")
        self.about_action.triggered.connect(self.launch_about)

        # build the menubar
        self.file_menu = self.menuBar().addMenu("File")
        self.file_menu.addAction(self.save_frames_action)
        self.file_menu.addSeparator()    # not visible on linuxmint?

        self.edit_menu = self.menuBar().addMenu("Edit")
        self.edit_menu.addAction(self.edit_prefs_action)

        self.device_menu = self.menuBar().addMenu("Devices")
        self.device_menu.addAction(self.refresh_cameras_action)
        self.device_menu.addAction(self.manage_stages_action)
        self.device_menu.addAction(self.refresh_focos_action)

        self.tools_menu = self.menuBar().addMenu("Tools")
        self.tools_menu.addAction(self.rbt_action)
        self.tools_menu.addAction(self.tt_action)
        self.tools_menu.addAction(self.accutest_action)
        self.tools_menu.addAction(self.console_action)
        self.tools_menu.addAction(self.training_data_action)

        self.help_menu = self.menuBar().addMenu("Help")
        self.help_menu.addAction(self.about_action)

        self.setWindowTitle('Parallax')
        self.setWindowIcon(QIcon('../img/sextant.png'))

        self.console = None

        self.refresh_cameras()
        self.model.scan_for_stages()
        self.refresh_focus_controllers()

    def launch_stage_manager(self):
        self.stage_manager = StageManager(self.model)
        self.stage_manager.show()

    def launch_about(self):
        dlg = AboutDialog()
        dlg.exec_()

    def launch_rbt(self):
        self.rbt = RigidBodyTransformTool(self.model)
        self.rbt.show()

    def launch_tt(self):
        self.tt = TemplateTool(self.model)
        self.tt.show()

    def launch_accutest(self):
        self.accutest_tool = AccuracyTestTool(self.model)
        self.accutest_tool.show()

    def new_transform(self, name, tr):
        self.model.add_transform(name, tr)

    def screens(self):
        return self.widget.screens[:]

    def refresh_cameras(self):
        self.model.scan_for_cameras()
        for screen in self.screens():
            screen.update_camera_menu()

    def show_console(self):
        if self.console is None:
            self.console = pyqtgraph.console.ConsoleWidget(
                historyFile=config['console_history_file'], 
                editor=config['console_edit_command'], 
                namespace={'model': self.model, 'win': self}
            )
            self.console.catchNextException()
        self.console.show()

    def closeEvent(self, ev):
        super().closeEvent(ev)
        QApplication.instance().quit()

    def refresh_focus_controllers(self):
        self.model.scan_for_focus_controllers()
        for screen in self.screens():
            screen.update_focus_control_menu()

    def collect_training_data(self):
        self.data_collector = TrainingDataCollector(self.model)
        self.data_collector.start()


class MainWidget(QSplitter):
    def __init__(self, model):
        QSplitter.__init__(self, Qt.Vertical) 
        self.model = model

<<<<<<< HEAD
        self.screens_widget = QWidget()
        self.screens_layout = QHBoxLayout()
        self.screens_widget.setLayout(self.screens_layout)
        self.screens = []  # screens are added by init config
        self.addWidget(self.screens_widget)
=======
        self.screens = QWidget()
        hlayout = QHBoxLayout()
        self.lscreen = ScreenWidget(model=self.model)
        self.rscreen = ScreenWidget(model=self.model)
        hlayout.addWidget(self.lscreen)
        hlayout.addWidget(self.rscreen)
        self.screens.setLayout(hlayout)
>>>>>>> 0e1f281a

        self.controls = QWidget()
        self.control_panel1 = ControlPanel(self.model)
        self.control_panel2 = ControlPanel(self.model)
        self.geo_panel = GeometryPanel(self.model)
        self.msg_log = MessageLog()
        self.controls_layout = QGridLayout()
        self.controls_layout.addWidget(self.control_panel1, 0, 0)
        self.controls_layout.addWidget(self.geo_panel, 0, 1)
        self.controls_layout.addWidget(self.control_panel2, 0, 2)
        self.controls_layout.addWidget(self.msg_log, 1, 0, 1, 3)
        self.controls.setLayout(self.controls_layout)
        self.addWidget(self.controls)

        self.setSizes([550, 350])

        self.refresh_timer = QTimer()
        self.refresh_timer.timeout.connect(self.refresh)
        self.refresh_timer.start(125)

        # connections
        self.control_panel1.msg_posted.connect(self.msg_log.post)
        self.control_panel2.msg_posted.connect(self.msg_log.post)
        self.control_panel1.target_reached.connect(self.zoom_out)
        self.control_panel2.target_reached.connect(self.zoom_out)
        self.geo_panel.msg_posted.connect(self.msg_log.post)
        self.geo_panel.cal_point_reached.connect(self.clear_selected)
        self.geo_panel.cal_point_reached.connect(self.zoom_out)
        self.model.msg_posted.connect(self.msg_log.post)

    def add_screen(self):
        screen = ScreenWidgetControl(model=self.model)
        self.screens_layout.addWidget(screen)
        self.screens.append(screen)
        screen.selected.connect(self.update_corr)
        screen.cleared.connect(self.update_corr)
        return screen

    def keyPressEvent(self, e):
        if e.key() == Qt.Key_R:
            if (e.modifiers() & Qt.ControlModifier):
                self.clear_selected()
                self.zoom_out()
                e.accept()
        elif e.key() == Qt.Key_C:
            if self.model.cal_in_progress:
                self.geo_panel.register_corr_points_cal()
            if self.model.accutest_in_progress:
                self.model.register_corr_points_accutest()
        elif e.key() == Qt.Key_Escape:
            self.model.halt_all_stages()
        elif e.key() == Qt.Key_T:
            self.geo_panel.triangulate()

    def refresh(self):
        for screen in self.screens:
            screen.refresh()

    def clear_selected(self):
        for screen in self.screens:
            screen.clear_selected()
        self.model.set_correspondence_points((None, None))

    def zoom_out(self):
        for screen in self.screens:
            screen.zoom_out()

    def save_camera_frames(self):
        for i,camera in enumerate(self.model.cameras):
            if camera.last_image:
                filename = 'camera%d_%s.png' % (i, camera.get_last_capture_time())
                camera.save_last_image(filename)
                self.msg_log.post('Saved camera frame: %s' % filename)

    def update_corr(self):
        # send correspondence points to model
        pts = [ctrl.screen_widget.get_selected() for ctrl in self.screens]
        self.model.set_correspondence_points(pts)<|MERGE_RESOLUTION|>--- conflicted
+++ resolved
@@ -10,14 +10,11 @@
 from .geometry_panel import GeometryPanel
 from .dialogs import AboutDialog
 from .stage_manager import StageManager
-<<<<<<< HEAD
 from .config import config
 from .training_data import TrainingDataCollector
-=======
 from .rigid_body_transform_tool import RigidBodyTransformTool
 from .template_tool import TemplateTool
 from .accuracy_test import AccuracyTestTool
->>>>>>> 0e1f281a
 
 
 class MainWindow(QMainWindow):
@@ -152,21 +149,11 @@
         QSplitter.__init__(self, Qt.Vertical) 
         self.model = model
 
-<<<<<<< HEAD
         self.screens_widget = QWidget()
         self.screens_layout = QHBoxLayout()
         self.screens_widget.setLayout(self.screens_layout)
         self.screens = []  # screens are added by init config
         self.addWidget(self.screens_widget)
-=======
-        self.screens = QWidget()
-        hlayout = QHBoxLayout()
-        self.lscreen = ScreenWidget(model=self.model)
-        self.rscreen = ScreenWidget(model=self.model)
-        hlayout.addWidget(self.lscreen)
-        hlayout.addWidget(self.rscreen)
-        self.screens.setLayout(hlayout)
->>>>>>> 0e1f281a
 
         self.controls = QWidget()
         self.control_panel1 = ControlPanel(self.model)
@@ -198,7 +185,7 @@
         self.model.msg_posted.connect(self.msg_log.post)
 
     def add_screen(self):
-        screen = ScreenWidgetControl(model=self.model)
+        screen = ScreenWidget(model=self.model)
         self.screens_layout.addWidget(screen)
         self.screens.append(screen)
         screen.selected.connect(self.update_corr)
