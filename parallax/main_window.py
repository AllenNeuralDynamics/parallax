--- conflicted
+++ resolved
@@ -100,7 +100,6 @@
         for screen in self.screens():
             screen.update_camera_menu()
 
-<<<<<<< HEAD
     def show_console(self):
         if self.console is None:
             self.console = pyqtgraph.console.ConsoleWidget()
@@ -109,12 +108,11 @@
     def closeEvent(self, ev):
         super().closeEvent(ev)
         QApplication.instance().quit()
-=======
+
     def refresh_focus_controllers(self):
         self.model.scan_for_focus_controllers()
         for screen in self.screens():
             screen.update_focus_control_menu()
->>>>>>> 2d1b16b7
 
 
 class MainWidget(QWidget):
