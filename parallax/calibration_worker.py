--- conflicted
+++ resolved
@@ -31,11 +31,6 @@
         self.resolution = resolution
         self.extent_um = extent_um
 
-<<<<<<< HEAD
-        self.ready_to_go = False
-=======
-        self.object_points = []  # units are mm
->>>>>>> 0e1f281a
         self.num_cal = self.resolution**3
         self.calibration = Calibration(img_size=(WF, HF))
         self.corr_point_queue = queue.Queue()
@@ -59,7 +54,6 @@
 
                     # move stage to next point and let the user know we are ready for clicks
                     self.stage.move_to_target_3d(x,y,z, relative=True, safe=False)
-<<<<<<< HEAD
                     self.calibration_point_reached.emit(n, self.num_cal, x, y, z)
 
                     # If we are using a mock stage, automatically
@@ -88,15 +82,6 @@
 
                     # add points to calibration
                     self.calibration.add_points(lcorr, rcorr, self.stage.get_position())
-=======
-                    self.calibration_point_reached.emit(n,self.num_cal, x,y,z)
-                    self.ready_to_go = False
-                    while self.alive and not self.ready_to_go:
-                        time.sleep(0.1)
-                    if not self.alive:
-                        break
-                    self.object_points.append([x,y,z])
->>>>>>> 0e1f281a
                     n += 1
                 else:
                     continue
