--- conflicted
+++ resolved
@@ -49,14 +49,8 @@
                 dtype=np.float32)
 idist = np.array([[ -0.02e+00, 5e+00, 0e+00, 0e+00, 100e+00 ]],
                     dtype=np.float32)
-<<<<<<< HEAD
-"""
-
-imtx = np.array([[1.519e+04, 0.0e+00, 2e+03],
-=======
 
 imtx = np.array([[1.519e+04, 0.0e+00, 2e+03], #org
->>>>>>> fb36a779
                 [0.0e+00, 1.519e+04, 1.5e+03],
                 [0.0e+00, 0.0e+00, 1.0e+00]],
                 dtype=np.float32)
