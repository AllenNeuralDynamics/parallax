import os 

<<<<<<< HEAD

__version__ = "0.9.0"
=======
__version__ = "0.10.0"
>>>>>>> ee62978c

# allow multiple OpenMP instances
os.environ['KMP_DUPLICATE_LIB_OK'] = 'True'

# change workdir to package root
#os.chdir(os.path.dirname(os.path.realpath(__file__)))<|MERGE_RESOLUTION|>--- conflicted
+++ resolved
@@ -1,11 +1,6 @@
 import os 
 
-<<<<<<< HEAD
-
-__version__ = "0.9.0"
-=======
 __version__ = "0.10.0"
->>>>>>> ee62978c
 
 # allow multiple OpenMP instances
 os.environ['KMP_DUPLICATE_LIB_OK'] = 'True'
