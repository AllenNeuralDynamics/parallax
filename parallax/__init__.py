import os

<<<<<<< HEAD
__version__ = "0.12.0"
=======
__version__ = "0.13.0"
>>>>>>> 63c68dd1

# allow multiple OpenMP instances
os.environ['KMP_DUPLICATE_LIB_OK'] = 'True'

# set package directories
package_dir = os.path.dirname(__file__)
image_dir = os.path.join(os.path.dirname(package_dir), 'img')
data_dir = os.path.join(os.path.dirname(package_dir), 'data')

if not os.path.exists(data_dir):
    os.makedirs(data_dir)

def get_image_file(basename):
    return os.path.join(image_dir, basename)<|MERGE_RESOLUTION|>--- conflicted
+++ resolved
@@ -1,10 +1,6 @@
 import os
 
-<<<<<<< HEAD
-__version__ = "0.12.0"
-=======
 __version__ = "0.13.0"
->>>>>>> 63c68dd1
 
 # allow multiple OpenMP instances
 os.environ['KMP_DUPLICATE_LIB_OK'] = 'True'
