--- conflicted
+++ resolved
@@ -1,10 +1,6 @@
 import os 
 
-<<<<<<< HEAD
-__version__ = "0.6.2"
-=======
 __version__ = "0.7.0"
->>>>>>> 7328908b
 
 # allow multiple OpenMP instances
 os.environ['KMP_DUPLICATE_LIB_OK'] = 'True'
