--- conflicted
+++ resolved
@@ -1,12 +1,6 @@
 import os 
 
-
-<<<<<<< HEAD
-__version__ = "0.5.1"
-=======
 __version__ = "0.6.0"
->>>>>>> 9a61c66c
-
 
 # allow multiple OpenMP instances
 os.environ['KMP_DUPLICATE_LIB_OK'] = 'True'
